use egg::{rewrite as rw, *};
use ordered_float::NotNan;

pub type EGraph = egg::EGraph<Math, ConstantFold>;
pub type Rewrite = egg::Rewrite<Math, ConstantFold>;

pub type Constant = NotNan<f64>;

define_language! {
    pub enum Math {
<<<<<<< HEAD
        Diff = "d",
        Integral = "i",

        Constant(Constant),
        Add = "+",
        Sub = "-",
        Mul = "*",
        Div = "/",
        Pow = "pow",
        Exp = "exp",
        Log = "log",
        Ln = "ln",
        Sqrt = "sqrt",
        Cbrt = "cbrt",
        Fabs = "fabs",

        Log1p = "log1p",
        Expm1 = "expm1",

        Sin = "sin",
        Cos = "cos",
        Tan = "tan",
        Sec = "sec",
        Cot = "cot",

        RealToPosit = "real->posit",
        Variable(String),
=======
        "d" = Diff([Id; 2]),
        "i" = Integral([Id; 2]),

        "+" = Add([Id; 2]),
        "-" = Sub([Id; 2]),
        "*" = Mul([Id; 2]),
        "/" = Div([Id; 2]),
        "pow" = Pow([Id; 2]),
        "ln" = Ln(Id),
        "sqrt" = Sqrt(Id),

        "sin" = Sin(Id),
        "cos" = Cos(Id),

        Constant(Constant),
        Symbol(Symbol),
>>>>>>> 94c2fcd9
    }
}

// You could use egg::AstSize, but this is useful for debugging, since
// it will really try to get rid of the Diff operator
pub struct MathCostFn;
impl egg::CostFunction<Math> for MathCostFn {
    type Cost = usize;
<<<<<<< HEAD
    fn cost(&mut self, enode: &ENode<Math, Self::Cost>) -> Self::Cost {
        let op_cost = match enode.op {
            Math::Diff => 100,
            Math::Integral => 100,
=======
    fn cost<C>(&mut self, enode: &Math, mut costs: C) -> Self::Cost
    where
        C: FnMut(Id) -> Self::Cost,
    {
        let op_cost = match enode {
            Math::Diff(..) => 100,
            Math::Integral(..) => 100,
>>>>>>> 94c2fcd9
            _ => 1,
        };
        enode.fold(op_cost, |sum, i| sum + costs(i))
    }
}

#[derive(Default)]
pub struct ConstantFold;
impl Analysis<Math> for ConstantFold {
    type Data = Option<Constant>;

    fn merge(&self, to: &mut Self::Data, from: Self::Data) -> bool {
        if let (Some(c1), Some(c2)) = (to.as_ref(), from.as_ref()) {
            assert_eq!(c1, c2);
        }
        merge_if_different(to, to.or(from))
    }

    fn make(egraph: &EGraph, enode: &Math) -> Self::Data {
        let x = |i: &Id| egraph[*i].data;
        Some(match enode {
            Math::Constant(c) => *c,
            Math::Add([a, b]) => x(a)? + x(b)?,
            Math::Sub([a, b]) => x(a)? - x(b)?,
            Math::Mul([a, b]) => x(a)? * x(b)?,
            Math::Div([a, b]) if x(b) != Some(0.0.into()) => x(a)? / x(b)?,
            _ => return None,
        })
    }

    fn modify(egraph: &mut EGraph, id: Id) {
        let class = &mut egraph[id];
        if let Some(c) = class.data {
            let added = egraph.add(Math::Constant(c));
            let (id, _did_something) = egraph.union(id, added);
            // to not prune, comment this out
            egraph[id].nodes.retain(|n| n.is_leaf());

            assert!(
                !egraph[id].nodes.is_empty(),
                "empty eclass! {:#?}",
                egraph[id]
            );
            #[cfg(debug_assertions)]
            egraph[id].assert_unique_leaves();
        }
    }
}

<<<<<<< HEAD
fn c_is_const(egraph: &mut EGraph, _: Id, subst: &Subst) -> bool {
    let c = "?c".parse().unwrap();
    let is_const = egraph[subst[&c]].nodes.iter().any(|n| match n.op {
        Math::Constant(_) => true,
        _ => false,
    });
    is_const
}

fn c_is_const_or_var_and_not_x(egraph: &mut EGraph, _: Id, subst: &Subst) -> bool {
    let c = "?c".parse().unwrap();
    let x = "?x".parse().unwrap();
    let is_const_or_var = egraph[subst[&c]].nodes.iter().any(|n| match n.op {
        Math::Constant(_) | Math::Variable(_) => true,
        _ => false,
    });
    is_const_or_var && subst[&x] != subst[&c]
=======
fn is_const_or_distinct_var(v: &str, w: &str) -> impl Fn(&mut EGraph, Id, &Subst) -> bool {
    let v = v.parse().unwrap();
    let w = w.parse().unwrap();
    move |egraph, _, subst| {
        egraph.find(subst[v]) != egraph.find(subst[w])
            && egraph[subst[v]]
                .nodes
                .iter()
                .any(|n| matches!(n, Math::Constant(..) | Math::Symbol(..)))
    }
}

fn is_const(var: &str) -> impl Fn(&mut EGraph, Id, &Subst) -> bool {
    let var = var.parse().unwrap();
    move |egraph, _, subst| {
        egraph[subst[var]]
            .nodes
            .iter()
            .any(|n| matches!(n, Math::Constant(..)))
    }
}

fn is_sym(var: &str) -> impl Fn(&mut EGraph, Id, &Subst) -> bool {
    let var = var.parse().unwrap();
    move |egraph, _, subst| {
        egraph[subst[var]]
            .nodes
            .iter()
            .any(|n| matches!(n, Math::Symbol(..)))
    }
>>>>>>> 94c2fcd9
}

fn is_not_zero(var: &str) -> impl Fn(&mut EGraph, Id, &Subst) -> bool {
    let var = var.parse().unwrap();
    let zero = Math::Constant(0.0.into());
    move |egraph, _, subst| !egraph[subst[var]].nodes.contains(&zero)
}

#[rustfmt::skip]
pub fn rules() -> Vec<Rewrite> { vec![
    rw!("comm-add";  "(+ ?a ?b)"        => "(+ ?b ?a)"),
    rw!("comm-mul";  "(* ?a ?b)"        => "(* ?b ?a)"),
    rw!("assoc-add"; "(+ ?a (+ ?b ?c))" => "(+ (+ ?a ?b) ?c)"),
    rw!("assoc-mul"; "(* ?a (* ?b ?c))" => "(* (* ?a ?b) ?c)"),

    rw!("sub-canon"; "(- ?a ?b)" => "(+ ?a (* -1 ?b))"),
    rw!("div-canon"; "(/ ?a ?b)" => "(* ?a (pow ?b -1))" if is_not_zero("?b")),
    // rw!("canon-sub"; "(+ ?a (* -1 ?b))"   => "(- ?a ?b)"),
    // rw!("canon-div"; "(* ?a (pow ?b -1))" => "(/ ?a ?b)" if is_not_zero("?b")),

    rw!("zero-add"; "(+ ?a 0)" => "?a"),
    rw!("zero-mul"; "(* ?a 0)" => "0"),
    rw!("one-mul";  "(* ?a 1)" => "?a"),

    rw!("add-zero"; "?a" => "(+ ?a 0)"),
    rw!("mul-one";  "?a" => "(* ?a 1)"),

    rw!("cancel-sub"; "(- ?a ?a)" => "0"),
    rw!("cancel-div"; "(/ ?a ?a)" => "1" if is_not_zero("?a")),

    rw!("distribute"; "(* ?a (+ ?b ?c))"        => "(+ (* ?a ?b) (* ?a ?c))"),
    rw!("factor"    ; "(+ (* ?a ?b) (* ?a ?c))" => "(* ?a (+ ?b ?c))"),

    rw!("pow-mul"; "(* (pow ?a ?b) (pow ?a ?c))" => "(pow ?a (+ ?b ?c))"),
    rw!("pow0"; "(pow ?x 0)" => "1"
        if is_not_zero("?x")),
    rw!("pow1"; "(pow ?x 1)" => "?x"),
    rw!("pow2"; "(pow ?x 2)" => "(* ?x ?x)"),
<<<<<<< HEAD
    rw!("pow-recip"; "(pow ?x -1)" => "(/ 1 ?x)" if is_not_zero("?x")),
    rw!("recip-mul-div"; "(* ?x (/ 1 ?x))" => "1"),
=======
    rw!("pow-recip"; "(pow ?x -1)" => "(/ 1 ?x)"
        if is_not_zero("?x")),
    rw!("recip-mul-div"; "(* ?x (/ 1 ?x))" => "1" if is_not_zero("?x")),
>>>>>>> 94c2fcd9

    rw!("d-variable"; "(d ?x ?x)" => "1" if is_sym("?x")),
    rw!("d-constant"; "(d ?x ?c)" => "0" if is_sym("?x") if is_const_or_distinct_var("?c", "?x")),

    rw!("d-add"; "(d ?x (+ ?a ?b))" => "(+ (d ?x ?a) (d ?x ?b))"),
    rw!("d-mul"; "(d ?x (* ?a ?b))" => "(+ (* ?a (d ?x ?b)) (* ?b (d ?x ?a)))"),

    rw!("d-sin"; "(d ?x (sin ?x))" => "(cos ?x)"),
    rw!("d-cos"; "(d ?x (cos ?x))" => "(* -1 (sin ?x))"),

<<<<<<< HEAD
    rw!("d-ln"; "(d ?x (ln ?x))" => "(/ 1 ?x)"),
=======
    rw!("d-ln"; "(d ?x (ln ?x))" => "(/ 1 ?x)" if is_not_zero("?x")),
>>>>>>> 94c2fcd9

    rw!("d-power";
        "(d ?x (pow ?f ?g))" =>
        "(* (pow ?f ?g)
            (+ (* (d ?x ?f)
                  (/ ?g ?f))
               (* (d ?x ?g)
                  (ln ?f))))"
        if is_not_zero("?f")
        if is_not_zero("?g")
    ),

    rw!("i-one"; "(i 1 ?x)" => "?x"),
    rw!("i-power-const"; "(i (pow ?x ?c) ?x)" =>
<<<<<<< HEAD
        "(/ (pow ?x (+ ?c 1)) (+ ?c 1))" if c_is_const),
=======
        "(/ (pow ?x (+ ?c 1)) (+ ?c 1))" if is_const("?c")),
>>>>>>> 94c2fcd9
    rw!("i-cos"; "(i (cos ?x) ?x)" => "(sin ?x)"),
    rw!("i-sin"; "(i (sin ?x) ?x)" => "(* -1 (cos ?x))"),
    rw!("i-sum"; "(i (+ ?f ?g) ?x)" => "(+ (i ?f ?x) (i ?g ?x))"),
    rw!("i-dif"; "(i (- ?f ?g) ?x)" => "(- (i ?f ?x) (i ?g ?x))"),
    rw!("i-parts"; "(i (* ?a ?b) ?x)" =>
        "(- (* ?a (i ?b ?x)) (i (* (d ?x ?a) (i ?b ?x)) ?x))"),
]}

egg::test_fn! {
    math_associate_adds, [
        rw!("comm-add"; "(+ ?a ?b)" => "(+ ?b ?a)"),
        rw!("assoc-add"; "(+ ?a (+ ?b ?c))" => "(+ (+ ?a ?b) ?c)"),
    ],
    runner = Runner::default()
        .with_iter_limit(7)
        .with_scheduler(SimpleScheduler),
    "(+ 1 (+ 2 (+ 3 (+ 4 (+ 5 (+ 6 7))))))"
    =>
    "(+ 7 (+ 6 (+ 5 (+ 4 (+ 3 (+ 2 1))))))"
    @check |r: Runner<Math, ()>| assert_eq!(r.egraph.number_of_classes(), 127)
}

egg::test_fn! {
    #[should_panic(expected = "Could not prove goal 0")]
    math_fail, rules(),
    "(+ x y)" => "(/ x y)"
}

egg::test_fn! {math_simplify_add, rules(), "(+ x (+ x (+ x x)))" => "(* 4 x)" }
egg::test_fn! {math_powers, rules(), "(* (pow 2 x) (pow 2 y))" => "(pow 2 (+ x y))"}

egg::test_fn! {
    math_simplify_const, rules(),
    "(+ 1 (- a (* (- 2 1) a)))" => "1"
}

egg::test_fn! {
    math_simplify_root, rules(),
    runner = Runner::default().with_node_limit(75_000),
    r#"
    (/ 1
       (- (/ (+ 1 (sqrt five))
             2)
          (/ (- 1 (sqrt five))
             2)))"#
    =>
    "(/ 1 (sqrt five))"
}

egg::test_fn! {
    math_simplify_factor, rules(),
    "(* (+ x 3) (+ x 1))"
    =>
    "(+ (+ (* x x) (* 4 x)) 3)"
}

egg::test_fn! {math_diff_same,      rules(), "(d x x)" => "1"}
egg::test_fn! {math_diff_different, rules(), "(d x y)" => "0"}
egg::test_fn! {math_diff_simple1,   rules(), "(d x (+ 1 (* 2 x)))" => "2"}
egg::test_fn! {math_diff_simple2,   rules(), "(d x (+ 1 (* y x)))" => "y"}
egg::test_fn! {math_diff_ln,        rules(), "(d x (ln x))" => "(/ 1 x)"}

egg::test_fn! {
    diff_power_simple, rules(),
    "(d x (pow x 3))" => "(* 3 (pow x 2))"
}

egg::test_fn! {
    diff_power_harder, rules(),
    runner = Runner::default()
        .with_time_limit(std::time::Duration::from_secs(10))
        .with_iter_limit(60)
        .with_node_limit(100_000)
        // HACK this needs to "see" the end expression
        .with_expr(&"(* x (- (* 3 x) 14))".parse().unwrap()),
    "(d x (- (pow x 3) (* 7 (pow x 2))))"
    =>
    "(* x (- (* 3 x) 14))"
}

egg::test_fn! {
<<<<<<< HEAD
    #[cfg_attr(feature = "parent-pointers", ignore)]
=======
>>>>>>> 94c2fcd9
    integ_one, rules(), "(i 1 x)" => "x"
}

egg::test_fn! {
<<<<<<< HEAD
    #[cfg_attr(feature = "parent-pointers", ignore)]
=======
>>>>>>> 94c2fcd9
    integ_sin, rules(), "(i (cos x) x)" => "(sin x)"
}

egg::test_fn! {
<<<<<<< HEAD
    #[cfg_attr(feature = "parent-pointers", ignore)]
=======
>>>>>>> 94c2fcd9
    integ_x, rules(), "(i (pow x 1) x)" => "(/ (pow x 2) 2)"
}

egg::test_fn! {
<<<<<<< HEAD
    #[cfg_attr(feature = "parent-pointers", ignore)]
=======
>>>>>>> 94c2fcd9
    integ_part1, rules(), "(i (* x (cos x)) x)" => "(+ (* x (sin x)) (cos x))"
}

egg::test_fn! {
<<<<<<< HEAD
    #[cfg_attr(feature = "parent-pointers", ignore)]
    integ_part2, rules(), "(i (* (cos x) x) x)" => "(+ (* x (sin x)) (cos x))"
}

egg::test_fn! {
    #[cfg_attr(feature = "parent-pointers", ignore)]
=======
    integ_part2, rules(),
    "(i (* (cos x) x) x)" => "(+ (* x (sin x)) (cos x))"
}

egg::test_fn! {
>>>>>>> 94c2fcd9
    integ_part3, rules(), "(i (ln x) x)" => "(- (* x (ln x)) x)"
}<|MERGE_RESOLUTION|>--- conflicted
+++ resolved
@@ -8,35 +8,6 @@
 
 define_language! {
     pub enum Math {
-<<<<<<< HEAD
-        Diff = "d",
-        Integral = "i",
-
-        Constant(Constant),
-        Add = "+",
-        Sub = "-",
-        Mul = "*",
-        Div = "/",
-        Pow = "pow",
-        Exp = "exp",
-        Log = "log",
-        Ln = "ln",
-        Sqrt = "sqrt",
-        Cbrt = "cbrt",
-        Fabs = "fabs",
-
-        Log1p = "log1p",
-        Expm1 = "expm1",
-
-        Sin = "sin",
-        Cos = "cos",
-        Tan = "tan",
-        Sec = "sec",
-        Cot = "cot",
-
-        RealToPosit = "real->posit",
-        Variable(String),
-=======
         "d" = Diff([Id; 2]),
         "i" = Integral([Id; 2]),
 
@@ -53,7 +24,6 @@
 
         Constant(Constant),
         Symbol(Symbol),
->>>>>>> 94c2fcd9
     }
 }
 
@@ -62,12 +32,6 @@
 pub struct MathCostFn;
 impl egg::CostFunction<Math> for MathCostFn {
     type Cost = usize;
-<<<<<<< HEAD
-    fn cost(&mut self, enode: &ENode<Math, Self::Cost>) -> Self::Cost {
-        let op_cost = match enode.op {
-            Math::Diff => 100,
-            Math::Integral => 100,
-=======
     fn cost<C>(&mut self, enode: &Math, mut costs: C) -> Self::Cost
     where
         C: FnMut(Id) -> Self::Cost,
@@ -75,7 +39,6 @@
         let op_cost = match enode {
             Math::Diff(..) => 100,
             Math::Integral(..) => 100,
->>>>>>> 94c2fcd9
             _ => 1,
         };
         enode.fold(op_cost, |sum, i| sum + costs(i))
@@ -125,25 +88,6 @@
     }
 }
 
-<<<<<<< HEAD
-fn c_is_const(egraph: &mut EGraph, _: Id, subst: &Subst) -> bool {
-    let c = "?c".parse().unwrap();
-    let is_const = egraph[subst[&c]].nodes.iter().any(|n| match n.op {
-        Math::Constant(_) => true,
-        _ => false,
-    });
-    is_const
-}
-
-fn c_is_const_or_var_and_not_x(egraph: &mut EGraph, _: Id, subst: &Subst) -> bool {
-    let c = "?c".parse().unwrap();
-    let x = "?x".parse().unwrap();
-    let is_const_or_var = egraph[subst[&c]].nodes.iter().any(|n| match n.op {
-        Math::Constant(_) | Math::Variable(_) => true,
-        _ => false,
-    });
-    is_const_or_var && subst[&x] != subst[&c]
-=======
 fn is_const_or_distinct_var(v: &str, w: &str) -> impl Fn(&mut EGraph, Id, &Subst) -> bool {
     let v = v.parse().unwrap();
     let w = w.parse().unwrap();
@@ -174,7 +118,6 @@
             .iter()
             .any(|n| matches!(n, Math::Symbol(..)))
     }
->>>>>>> 94c2fcd9
 }
 
 fn is_not_zero(var: &str) -> impl Fn(&mut EGraph, Id, &Subst) -> bool {
@@ -213,14 +156,9 @@
         if is_not_zero("?x")),
     rw!("pow1"; "(pow ?x 1)" => "?x"),
     rw!("pow2"; "(pow ?x 2)" => "(* ?x ?x)"),
-<<<<<<< HEAD
-    rw!("pow-recip"; "(pow ?x -1)" => "(/ 1 ?x)" if is_not_zero("?x")),
-    rw!("recip-mul-div"; "(* ?x (/ 1 ?x))" => "1"),
-=======
     rw!("pow-recip"; "(pow ?x -1)" => "(/ 1 ?x)"
         if is_not_zero("?x")),
     rw!("recip-mul-div"; "(* ?x (/ 1 ?x))" => "1" if is_not_zero("?x")),
->>>>>>> 94c2fcd9
 
     rw!("d-variable"; "(d ?x ?x)" => "1" if is_sym("?x")),
     rw!("d-constant"; "(d ?x ?c)" => "0" if is_sym("?x") if is_const_or_distinct_var("?c", "?x")),
@@ -231,11 +169,7 @@
     rw!("d-sin"; "(d ?x (sin ?x))" => "(cos ?x)"),
     rw!("d-cos"; "(d ?x (cos ?x))" => "(* -1 (sin ?x))"),
 
-<<<<<<< HEAD
-    rw!("d-ln"; "(d ?x (ln ?x))" => "(/ 1 ?x)"),
-=======
     rw!("d-ln"; "(d ?x (ln ?x))" => "(/ 1 ?x)" if is_not_zero("?x")),
->>>>>>> 94c2fcd9
 
     rw!("d-power";
         "(d ?x (pow ?f ?g))" =>
@@ -250,11 +184,7 @@
 
     rw!("i-one"; "(i 1 ?x)" => "?x"),
     rw!("i-power-const"; "(i (pow ?x ?c) ?x)" =>
-<<<<<<< HEAD
-        "(/ (pow ?x (+ ?c 1)) (+ ?c 1))" if c_is_const),
-=======
         "(/ (pow ?x (+ ?c 1)) (+ ?c 1))" if is_const("?c")),
->>>>>>> 94c2fcd9
     rw!("i-cos"; "(i (cos ?x) ?x)" => "(sin ?x)"),
     rw!("i-sin"; "(i (sin ?x) ?x)" => "(* -1 (cos ?x))"),
     rw!("i-sum"; "(i (+ ?f ?g) ?x)" => "(+ (i ?f ?x) (i ?g ?x))"),
@@ -336,51 +266,26 @@
 }
 
 egg::test_fn! {
-<<<<<<< HEAD
-    #[cfg_attr(feature = "parent-pointers", ignore)]
-=======
->>>>>>> 94c2fcd9
     integ_one, rules(), "(i 1 x)" => "x"
 }
 
 egg::test_fn! {
-<<<<<<< HEAD
-    #[cfg_attr(feature = "parent-pointers", ignore)]
-=======
->>>>>>> 94c2fcd9
     integ_sin, rules(), "(i (cos x) x)" => "(sin x)"
 }
 
 egg::test_fn! {
-<<<<<<< HEAD
-    #[cfg_attr(feature = "parent-pointers", ignore)]
-=======
->>>>>>> 94c2fcd9
     integ_x, rules(), "(i (pow x 1) x)" => "(/ (pow x 2) 2)"
 }
 
 egg::test_fn! {
-<<<<<<< HEAD
-    #[cfg_attr(feature = "parent-pointers", ignore)]
-=======
->>>>>>> 94c2fcd9
     integ_part1, rules(), "(i (* x (cos x)) x)" => "(+ (* x (sin x)) (cos x))"
 }
 
 egg::test_fn! {
-<<<<<<< HEAD
-    #[cfg_attr(feature = "parent-pointers", ignore)]
-    integ_part2, rules(), "(i (* (cos x) x) x)" => "(+ (* x (sin x)) (cos x))"
-}
-
-egg::test_fn! {
-    #[cfg_attr(feature = "parent-pointers", ignore)]
-=======
     integ_part2, rules(),
     "(i (* (cos x) x) x)" => "(+ (* x (sin x)) (cos x))"
 }
 
 egg::test_fn! {
->>>>>>> 94c2fcd9
     integ_part3, rules(), "(i (ln x) x)" => "(- (* x (ln x)) x)"
-}+}
